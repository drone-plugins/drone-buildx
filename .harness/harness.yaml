--- conflicted
+++ resolved
@@ -33,11 +33,7 @@
                   name: Vet
                   spec:
                     connectorRef: Plugins_Docker_Hub_Connector
-<<<<<<< HEAD
-                    image: golang:1.23
-=======
                     image: golang:1.23.0
->>>>>>> becedb0e
                     shell: Sh
                     command: go vet ./...
               - step:
@@ -46,11 +42,7 @@
                   name: Test
                   spec:
                     connectorRef: Plugins_Docker_Hub_Connector
-<<<<<<< HEAD
-                    image: golang:1.23
-=======
                     image: golang:1.23.0
->>>>>>> becedb0e
                     shell: Sh
                     command: go test -cover ./...
     - parallel:
@@ -78,11 +70,7 @@
                       name: Build Binary
                       spec:
                         connectorRef: Plugins_Docker_Hub_Connector
-<<<<<<< HEAD
-                        image: golang:1.23
-=======
                         image: golang:1.23.0
->>>>>>> becedb0e
                         shell: Sh
                         command: |-
                           # force go modules
@@ -162,11 +150,7 @@
                       name: Build Binary
                       spec:
                         connectorRef: Plugins_Docker_Hub_Connector
-<<<<<<< HEAD
-                        image: golang:1.23
-=======
                         image: golang:1.23.0
->>>>>>> becedb0e
                         shell: Sh
                         command: |-
                           # force go modules
@@ -246,11 +230,7 @@
                       name: Build Binary
                       spec:
                         connectorRef: Plugins_Docker_Hub_Connector
-<<<<<<< HEAD
-                        image: golang:1.23
-=======
                         image: golang:1.23.0
->>>>>>> becedb0e
                         shell: Sh
                         command: |-
                           # force go modules
@@ -330,11 +310,7 @@
                       name: Build Binary
                       spec:
                         connectorRef: Plugins_Docker_Hub_Connector
-<<<<<<< HEAD
-                        image: golang:1.23
-=======
                         image: golang:1.23.0
->>>>>>> becedb0e
                         shell: Sh
                         command: |-
                           # force go modules
@@ -408,11 +384,7 @@
                       identifier: Build_Binary
                       spec:
                         connectorRef: Plugins_Docker_Hub_Connector
-<<<<<<< HEAD
-                        image: golang:1.23
-=======
                         image: golang:1.23.0
->>>>>>> becedb0e
                         shell: Sh
                         command: |-
                           # force go modules
@@ -494,11 +466,7 @@
                       name: Build Binary
                       spec:
                         connectorRef: Plugins_Docker_Hub_Connector
-<<<<<<< HEAD
-                        image: golang:1.23
-=======
                         image: golang:1.23.0
->>>>>>> becedb0e
                         shell: Sh
                         command: |-
                           # force go modules
@@ -583,11 +551,7 @@
                       name: Build Binaries
                       spec:
                         connectorRef: Plugins_Docker_Hub_Connector
-<<<<<<< HEAD
-                        image: golang:1.23
-=======
                         image: golang:1.23.0
->>>>>>> becedb0e
                         shell: Sh
                         command: |-
                           GOOS=linux   GOARCH=amd64   go build -ldflags "-s -w" -a -tags netgo -o release/drone-buildx-linux-amd64 ./cmd/drone-docker
