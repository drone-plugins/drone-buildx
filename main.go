package main

import (
	"fmt"
	"os"
	"strings"

	"github.com/codegangsta/cli"
	_ "github.com/joho/godotenv/autoload"
)

// build number set at compile-time
var version string

<<<<<<< HEAD
var (
	buildCommit string
)

func main() {
	fmt.Printf("Drone Docker Plugin built from %s\n", buildCommit)

	workspace := plugin.Workspace{}
	build := plugin.Build{}
	vargs := Docker{}

	plugin.Param("workspace", &workspace)
	plugin.Param("build", &build)
	plugin.Param("vargs", &vargs)
	plugin.MustParse()

	// in case someone uses the shorthand repository name
	// with a custom registry, we should concatinate so that
	// we have the fully qualified image name.
	if strings.Count(vargs.Repo, "/") <= 1 && len(vargs.Registry) != 0 && !strings.HasPrefix(vargs.Repo, vargs.Registry) {
		vargs.Repo = fmt.Sprintf("%s/%s", vargs.Registry, vargs.Repo)
	}

	// Set the Registry value
	if len(vargs.Registry) == 0 {
		vargs.Registry = "https://index.docker.io/v1/"
	}
	// Set the Dockerfile name
	if len(vargs.File) == 0 {
		vargs.File = "Dockerfile"
	}
	// Set the Context value
	if len(vargs.Context) == 0 {
		vargs.Context = "."
	}
	// Set the Tag value
	if vargs.Tag.Len() == 0 {
		vargs.Tag = StrSlice{[]string{"latest"}}
	}
	// Get absolute path for 'save' file
	if len(vargs.Save.File) != 0 {
		if !filepath.IsAbs(vargs.Save.File) {
			vargs.Save.File = filepath.Join(workspace.Path, vargs.Save.File)
		}
	}
	// Get absolute path for 'load' file
	if len(vargs.Load) != 0 {
		if !filepath.IsAbs(vargs.Load) {
			vargs.Load = filepath.Join(workspace.Path, vargs.Load)
		}
	}

	go func() {
		args := []string{"-d"}

		if len(vargs.Storage) != 0 {
			args = append(args, "-s", vargs.Storage)
		}
		if vargs.Insecure && len(vargs.Registry) != 0 {
			args = append(args, "--insecure-registry", vargs.Registry)
		}
		if len(vargs.Mirror) != 0 {
			args = append(args, "--registry-mirror", vargs.Mirror)
		}
		if len(vargs.Bip) != 0 {
			args = append(args, "--bip", vargs.Bip)
		}

		for _, value := range vargs.Dns {
			args = append(args, "--dns", value)
		}

		cmd := exec.Command("/usr/bin/docker", args...)
		if os.Getenv("DOCKER_LAUNCH_DEBUG") == "true" {
			cmd.Stdout = os.Stdout
			cmd.Stderr = os.Stderr
		} else {
			cmd.Stdout = ioutil.Discard
			cmd.Stderr = ioutil.Discard
		}
		trace(cmd)
		cmd.Run()
	}()

	// ping Docker until available
	for i := 0; i < 3; i++ {
		cmd := exec.Command("/usr/bin/docker", "info")
		cmd.Stdout = ioutil.Discard
		cmd.Stderr = ioutil.Discard
		err := cmd.Run()
		if err == nil {
			break
		}
		time.Sleep(time.Second * 5)
	}

	// Login to Docker
	if len(vargs.Username) != 0 {
		cmd := exec.Command("/usr/bin/docker", "login", "-u", vargs.Username, "-p", vargs.Password, "-e", vargs.Email, vargs.Registry)
		cmd.Dir = workspace.Path
		cmd.Stdout = os.Stdout
		cmd.Stderr = os.Stderr
		err := cmd.Run()
		if err != nil {
			fmt.Println("Login failed.")
			os.Exit(1)
		}
	} else {
		fmt.Printf("A username was not specified. Assuming anonymous publishing.\n")
	}

	// Docker environment info
	cmd := exec.Command("/usr/bin/docker", "version")
	cmd.Stdout = os.Stdout
	cmd.Stderr = os.Stderr
	trace(cmd)
	cmd.Run()
	cmd = exec.Command("/usr/bin/docker", "info")
	cmd.Stdout = os.Stdout
	cmd.Stderr = os.Stderr
	trace(cmd)
	cmd.Run()

	// Restore from tarred image repository
	if len(vargs.Load) != 0 {
		if _, err := os.Stat(vargs.Load); err != nil {
			fmt.Printf("Archive %s does not exist. Building from scratch.\n", vargs.Load)
		} else {
			cmd := exec.Command("/usr/bin/docker", "load", "-i", vargs.Load)
			cmd.Dir = workspace.Path
			cmd.Stdout = os.Stdout
			cmd.Stderr = os.Stderr
			trace(cmd)
			err := cmd.Run()
			if err != nil {
				os.Exit(1)
			}
		}
	}
=======
// default docker registry
const defaultRegistry = "https://index.docker.io/v1/"

func main() {
	app := cli.NewApp()
	app.Name = "docker plugin"
	app.Usage = "docker plugin"
	app.Action = run
	app.Version = version
	app.Flags = []cli.Flag{

		cli.BoolFlag{
			Name:   "dry-run",
			Usage:  "dry run disables docker push",
			EnvVar: "PLUGIN_DRY_RUN",
		},

		cli.StringFlag{
			Name:   "commit.sha",
			Usage:  "git commit sha",
			EnvVar: "DRONE_COMMIT_SHA",
			Value:  "00000000",
		},

		// daemon parameters
		cli.StringFlag{
			Name:   "daemon.mirror",
			Usage:  "docker daemon registry mirror",
			EnvVar: "PLUGIN_REGISTRY",
		},
		cli.StringFlag{
			Name:   "daemon.storage-driver",
			Usage:  "docker daemon storage driver",
			EnvVar: "PLUGIN_STORAGE_DRIVER",
		},
		cli.StringFlag{
			Name:   "daemon.storage-path",
			Usage:  "docker daemon storage path",
			Value:  "/tmp/docker",
			EnvVar: "PLUGIN_STORAGE_PATH",
		},
		cli.StringFlag{
			Name:   "daemon.bip",
			Usage:  "docker daemon bride ip address",
			EnvVar: "PLUGIN_BIP",
		},
		cli.StringSliceFlag{
			Name:   "daemon.dns",
			Usage:  "docker daemon dns server",
			EnvVar: "PLUGIN_DNS",
		},
		cli.BoolFlag{
			Name:   "daemon.insecure",
			Usage:  "docker daemon allows insecure registries",
			EnvVar: "PLUGIN_INSECURE",
		},
		cli.BoolFlag{
			Name:   "daemon.debug",
			Usage:  "docker daemon executes in debug mode",
			EnvVar: "PLUGIN_DEBUG,DOCKER_LAUNCH_DEBUG",
		},
		cli.BoolFlag{
			Name:   "daemon.off",
			Usage:  "docker daemon executes in debug mode",
			EnvVar: "PLUGIN_DAEMON_OFF",
		},

		// build parameters

		cli.StringFlag{
			Name:   "dockerfile",
			Usage:  "build dockerfile",
			Value:  "Dockerfile",
			EnvVar: "PLUGIN_DOCKERFILE",
		},
		cli.StringFlag{
			Name:   "context",
			Usage:  "build context",
			Value:  ".",
			EnvVar: "PLUGIN_CONTEXT",
		},
		cli.StringSliceFlag{
			Name:   "tags",
			Usage:  "build tags",
			Value:  &cli.StringSlice{"latest"},
			EnvVar: "PLUGIN_TAG,PLUGIN_TAGS",
		},
		cli.StringSliceFlag{
			Name:   "args",
			Usage:  "build args",
			EnvVar: "PLUGIN_BUILD_ARGS",
		},
		cli.StringFlag{
			Name:   "repo",
			Usage:  "docker repository",
			EnvVar: "PLUGIN_REPO",
		},

		// secret variables
		cli.StringFlag{
			Name:   "docker.registry",
			Usage:  "docker username",
			Value:  defaultRegistry,
			EnvVar: "DOCKER_REGISTRY,PLUGIN_REGISTRY",
		},
		cli.StringFlag{
			Name:   "docker.username",
			Usage:  "docker username",
			EnvVar: "DOCKER_USERNAME,PLUGIN_USERNAME",
		},
		cli.StringFlag{
			Name:   "docker.password",
			Usage:  "docker password",
			EnvVar: "DOCKER_PASSWORD,PLUGIN_PASSWORD",
		},
		cli.StringFlag{
			Name:   "docker.email",
			Usage:  "docker email",
			EnvVar: "DOCKER_EMAIL,PLUGIN_EMAIL",
		},
	}

	app.Run(os.Args)
}
>>>>>>> 63d8305b

func run(c *cli.Context) {
	plugin := Plugin{
		Dryrun: c.Bool("dry-run"),
		Login: Login{
			Registry: c.String("docker.registry"),
			Username: c.String("docker.username"),
			Password: c.String("docker.password"),
			Email:    c.String("docker.email"),
		},
		Build: Build{
			Name:       c.String("commit.sha"),
			Dockerfile: c.String("dockerfile"),
			Context:    c.String("context"),
			Tags:       c.StringSlice("tags"),
			Args:       c.StringSlice("args"),
			Repo:       c.String("repo"),
		},
		Daemon: Daemon{
			Registry:      c.String("docker.registry"),
			Mirror:        c.String("daemon.mirror"),
			StorageDriver: c.String("daemon.storage-driver"),
			StoragePath:   c.String("daemon.storage-path"),
			Insecure:      c.Bool("daemon.insecure"),
			Disabled:      c.Bool("daemon.off"),
			Debug:         c.Bool("daemon.debug"),
			Bip:           c.String("daemon.bip"),
			DNS:           c.StringSlice("daemon.dns"),
		},
	}

	// this code attempts to normalize the repository name by appending the fully
	// qualified registry name if otherwise omitted.
	if plugin.Login.Registry != defaultRegistry &&
		strings.HasPrefix(plugin.Build.Repo, defaultRegistry) {
		plugin.Build.Repo = plugin.Login.Registry + "/" + plugin.Build.Repo
	}

	if err := plugin.Exec(); err != nil {
		fmt.Println(err)
		os.Exit(1)
	}

	// TODO execute code remove dangling images
	// this is problematic because we are running docker in scratch which does
	// not have bash, so we need to hack something together
	// docker images --quiet --filter=dangling=true | xargs --no-run-if-empty docker rmi
}

/*
cmd = exec.Command("docker", "images", "-q", "-f", "dangling=true")
cmd = exec.Command("docker", append([]string{"rmi"}, images...)...)
*/<|MERGE_RESOLUTION|>--- conflicted
+++ resolved
@@ -12,147 +12,6 @@
 // build number set at compile-time
 var version string
 
-<<<<<<< HEAD
-var (
-	buildCommit string
-)
-
-func main() {
-	fmt.Printf("Drone Docker Plugin built from %s\n", buildCommit)
-
-	workspace := plugin.Workspace{}
-	build := plugin.Build{}
-	vargs := Docker{}
-
-	plugin.Param("workspace", &workspace)
-	plugin.Param("build", &build)
-	plugin.Param("vargs", &vargs)
-	plugin.MustParse()
-
-	// in case someone uses the shorthand repository name
-	// with a custom registry, we should concatinate so that
-	// we have the fully qualified image name.
-	if strings.Count(vargs.Repo, "/") <= 1 && len(vargs.Registry) != 0 && !strings.HasPrefix(vargs.Repo, vargs.Registry) {
-		vargs.Repo = fmt.Sprintf("%s/%s", vargs.Registry, vargs.Repo)
-	}
-
-	// Set the Registry value
-	if len(vargs.Registry) == 0 {
-		vargs.Registry = "https://index.docker.io/v1/"
-	}
-	// Set the Dockerfile name
-	if len(vargs.File) == 0 {
-		vargs.File = "Dockerfile"
-	}
-	// Set the Context value
-	if len(vargs.Context) == 0 {
-		vargs.Context = "."
-	}
-	// Set the Tag value
-	if vargs.Tag.Len() == 0 {
-		vargs.Tag = StrSlice{[]string{"latest"}}
-	}
-	// Get absolute path for 'save' file
-	if len(vargs.Save.File) != 0 {
-		if !filepath.IsAbs(vargs.Save.File) {
-			vargs.Save.File = filepath.Join(workspace.Path, vargs.Save.File)
-		}
-	}
-	// Get absolute path for 'load' file
-	if len(vargs.Load) != 0 {
-		if !filepath.IsAbs(vargs.Load) {
-			vargs.Load = filepath.Join(workspace.Path, vargs.Load)
-		}
-	}
-
-	go func() {
-		args := []string{"-d"}
-
-		if len(vargs.Storage) != 0 {
-			args = append(args, "-s", vargs.Storage)
-		}
-		if vargs.Insecure && len(vargs.Registry) != 0 {
-			args = append(args, "--insecure-registry", vargs.Registry)
-		}
-		if len(vargs.Mirror) != 0 {
-			args = append(args, "--registry-mirror", vargs.Mirror)
-		}
-		if len(vargs.Bip) != 0 {
-			args = append(args, "--bip", vargs.Bip)
-		}
-
-		for _, value := range vargs.Dns {
-			args = append(args, "--dns", value)
-		}
-
-		cmd := exec.Command("/usr/bin/docker", args...)
-		if os.Getenv("DOCKER_LAUNCH_DEBUG") == "true" {
-			cmd.Stdout = os.Stdout
-			cmd.Stderr = os.Stderr
-		} else {
-			cmd.Stdout = ioutil.Discard
-			cmd.Stderr = ioutil.Discard
-		}
-		trace(cmd)
-		cmd.Run()
-	}()
-
-	// ping Docker until available
-	for i := 0; i < 3; i++ {
-		cmd := exec.Command("/usr/bin/docker", "info")
-		cmd.Stdout = ioutil.Discard
-		cmd.Stderr = ioutil.Discard
-		err := cmd.Run()
-		if err == nil {
-			break
-		}
-		time.Sleep(time.Second * 5)
-	}
-
-	// Login to Docker
-	if len(vargs.Username) != 0 {
-		cmd := exec.Command("/usr/bin/docker", "login", "-u", vargs.Username, "-p", vargs.Password, "-e", vargs.Email, vargs.Registry)
-		cmd.Dir = workspace.Path
-		cmd.Stdout = os.Stdout
-		cmd.Stderr = os.Stderr
-		err := cmd.Run()
-		if err != nil {
-			fmt.Println("Login failed.")
-			os.Exit(1)
-		}
-	} else {
-		fmt.Printf("A username was not specified. Assuming anonymous publishing.\n")
-	}
-
-	// Docker environment info
-	cmd := exec.Command("/usr/bin/docker", "version")
-	cmd.Stdout = os.Stdout
-	cmd.Stderr = os.Stderr
-	trace(cmd)
-	cmd.Run()
-	cmd = exec.Command("/usr/bin/docker", "info")
-	cmd.Stdout = os.Stdout
-	cmd.Stderr = os.Stderr
-	trace(cmd)
-	cmd.Run()
-
-	// Restore from tarred image repository
-	if len(vargs.Load) != 0 {
-		if _, err := os.Stat(vargs.Load); err != nil {
-			fmt.Printf("Archive %s does not exist. Building from scratch.\n", vargs.Load)
-		} else {
-			cmd := exec.Command("/usr/bin/docker", "load", "-i", vargs.Load)
-			cmd.Dir = workspace.Path
-			cmd.Stdout = os.Stdout
-			cmd.Stderr = os.Stderr
-			trace(cmd)
-			err := cmd.Run()
-			if err != nil {
-				os.Exit(1)
-			}
-		}
-	}
-=======
 // default docker registry
 const defaultRegistry = "https://index.docker.io/v1/"
 
@@ -277,7 +136,6 @@
 
 	app.Run(os.Args)
 }
->>>>>>> 63d8305b
 
 func run(c *cli.Context) {
 	plugin := Plugin{
